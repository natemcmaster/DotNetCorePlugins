<Project>

<<<<<<< HEAD
  <PropertyGroup>
    <MSBuildAllProjects>$(MSBuildAllProjects);$(MSBuildThisFileFullPath)</MSBuildAllProjects>
  </PropertyGroup>

  <ItemGroup>
    <PackageReference Include="Microsoft.SourceLink.GitHub" Version="1.0.0-beta2-19367-01" PrivateAssets="all" />
  </ItemGroup>

  <ItemGroup Condition="'$(DisablePublicApiAnalyzer)' != 'true'">
    <PackageReference Include="Microsoft.CodeAnalysis.PublicApiAnalyzers" Version="2.9.4" PrivateAssets="All" />
    <AdditionalFiles Include="PublicAPI.Shipped.txt" />
    <AdditionalFiles Include="PublicAPI.Unshipped.txt" />
=======
  <ItemGroup>
    <PackageReference Include="Microsoft.SourceLink.GitHub" Version="1.0.0-beta2-19351-01" PrivateAssets="all" />
>>>>>>> d5c41d80
  </ItemGroup>

  <Import Project="..\Directory.Build.targets" />
  <Import Project="CodeSign.targets" />

</Project><|MERGE_RESOLUTION|>--- conflicted
+++ resolved
@@ -1,9 +1,4 @@
 <Project>
-
-<<<<<<< HEAD
-  <PropertyGroup>
-    <MSBuildAllProjects>$(MSBuildAllProjects);$(MSBuildThisFileFullPath)</MSBuildAllProjects>
-  </PropertyGroup>
 
   <ItemGroup>
     <PackageReference Include="Microsoft.SourceLink.GitHub" Version="1.0.0-beta2-19367-01" PrivateAssets="all" />
@@ -13,10 +8,6 @@
     <PackageReference Include="Microsoft.CodeAnalysis.PublicApiAnalyzers" Version="2.9.4" PrivateAssets="All" />
     <AdditionalFiles Include="PublicAPI.Shipped.txt" />
     <AdditionalFiles Include="PublicAPI.Unshipped.txt" />
-=======
-  <ItemGroup>
-    <PackageReference Include="Microsoft.SourceLink.GitHub" Version="1.0.0-beta2-19351-01" PrivateAssets="all" />
->>>>>>> d5c41d80
   </ItemGroup>
 
   <Import Project="..\Directory.Build.targets" />
