--- conflicted
+++ resolved
@@ -28,14 +28,9 @@
         private readonly IReadOnlyCollection<string> _additionalProbingPaths;
         private readonly bool _preferDefaultLoadContext;
         private readonly string[] _resourceRoots;
-<<<<<<< HEAD
-        private bool _loadInMemory;
-        private bool _lazyLoadReferences;
-        private AssemblyLoadContext _defaultLoadContext;
-=======
         private readonly bool _loadInMemory;
+        private readonly bool _lazyLoadReferences;
         private readonly AssemblyLoadContext _defaultLoadContext;
->>>>>>> 5cd23e72
 #if FEATURE_NATIVE_RESOLVER
         private readonly AssemblyDependencyResolver _dependencyResolver;
 #endif
@@ -114,7 +109,7 @@
                     if (defaultAssembly != null)
                     {
                         // Add referenced assemblies to the list of default assemblies.
-                        // This is basically lazy loading 
+                        // This is basically lazy loading
                         if (_lazyLoadReferences)
                         {
                             foreach (var reference in defaultAssembly.GetReferencedAssemblies())
