--- conflicted
+++ resolved
@@ -1,15 +1,13 @@
 ﻿<Project>
   <PropertyGroup>
-<<<<<<< HEAD
     <PackageReleaseNotes Condition="'$(VersionPrefix)' == '1.0.0'">
 Changes:
 * Add an API to enable contextual reflection in .NET Core 3+ (see https://github.com/natemcmaster/DotNetCorePlugins/blob/v1.0.0/README.md#Reflection for details)
 * Remove API that was made obsolete in 0.3.0
-=======
+    </PackageReleaseNotes>
     <PackageReleaseNotes Condition="'$(VersionPrefix)' == '0.3.2'">
 Fixes:
 * Fix issue preventing hot reload from working on Windows (#108)
->>>>>>> c68b1c8d
     </PackageReleaseNotes>
     <PackageReleaseNotes Condition="'$(VersionPrefix)' == '0.3.1'">
 Fixes:
